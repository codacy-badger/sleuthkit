--- conflicted
+++ resolved
@@ -59,11 +59,7 @@
     }
 
     @Override
-<<<<<<< HEAD
-    public List<Content> getChildren() throws TskException {
-=======
     public List<Content> getChildren() throws TskCoreException {
->>>>>>> 9d7a8898
 		List<Content> children = new ArrayList<Content>();
 		children.addAll(getSleuthkitCase().getDirectoryChildren(this));
 		return children;
