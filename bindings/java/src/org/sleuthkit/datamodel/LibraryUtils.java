/*
 * Sleuth Kit Data Model
 * 
 * Copyright 2013 Basis Technology Corp.
 * Contact: carrier <at> sleuthkit <dot> org
 * 
 * Licensed under the Apache License, Version 2.0 (the "License");
 * you may not use this file except in compliance with the License.
 * You may obtain a copy of the License at
 * 
 *     http://www.apache.org/licenses/LICENSE-2.0
 * 
 * Unless required by applicable law or agreed to in writing, software
 * distributed under the License is distributed on an "AS IS" BASIS,
 * WITHOUT WARRANTIES OR CONDITIONS OF ANY KIND, either express or implied.
 * See the License for the specific language governing permissions and
 * limitations under the License.
 */
package org.sleuthkit.datamodel;

import java.io.FileOutputStream;
import java.io.IOException;
import java.io.InputStream;
import java.io.OutputStream;
import java.net.URL;
import java.util.Map;

/**
 * Collection of methods to load libraries embedded in the TSK Datamodel Jar file.
 * 
 * @author jwallace
 */
public class LibraryUtils {
	
	public static final String[] EXTS = new String[] { ".so", ".dylib", ".dll", ".jnilib" }; //NON-NLS
	
	/**
	 * The libraries the TSK Datamodel needs.
	 */
	public enum Lib {
		MSVCP ("msvcp100", ""), //NON-NLS
		MSVCR ("msvcr100", ""), //NON-NLS
		ZLIB ("zlib", "z"), //NON-NLS
		LIBEWF ("libewf", "ewf"), //NON-NLS
		TSK_JNI ("libtsk_jni", "tsk_jni"); //NON-NLS
		
		private final String name;
		private final String unixName;
		
		Lib(String name, String unixName) {
			this.name = name;
			this.unixName = unixName;
		}
		
		public String getLibName() {
			return this.name;
		}
		
		public String getUnixName() {
			return this.unixName;
		}
	}
	
	/**
	 * Load the Sleuthkit JNI.
	 * 
	 * @return true if library was found and loaded
	 */
	public static boolean loadSleuthkitJNI() {
		boolean loaded = LibraryUtils.loadNativeLibFromTskJar(Lib.TSK_JNI);
		if (!loaded) {
			System.out.println("SleuthkitJNI: failed to load " + Lib.TSK_JNI.getLibName()); //NON-NLS
		} else {
			System.out.println("SleuthkitJNI: loaded " + Lib.TSK_JNI.getLibName()); //NON-NLS
		}
		return loaded;
	}
	
	/**
	 * Get the name of the current platform.
	 * 
	 * @return a platform identifier, formatted as "OS_ARCH/OS_NAME"
	 */
	private static String getPlatform() {
		String os = System.getProperty("os.name").toLowerCase();
		if(LibraryUtils.isWindows()) {
			os = "win"; //NON-NLS
		} else if(LibraryUtils.isMac()) {
			os = "mac"; //NON-NLS
		} else if(LibraryUtils.isLinux()) {
			os = "linux"; //NON-NLS
		}
		// os.arch represents the architecture of the JVM, not the os
		String arch = System.getProperty("os.arch");
		return arch.toLowerCase() + "/" + os.toLowerCase();
	}
	
	/**
	 * Is the platform Windows?
	 * 
	 * @return 
	 */
	private static boolean isWindows() {
		return System.getProperty("os.name").toLowerCase().contains("windows"); //NON-NLS
	}

	/**
	 * Is the platform Mac?
	 * 
	 * @return 
	 */
	private static boolean isMac() {
		return System.getProperty("os.name").toLowerCase().contains("mac"); //NON-NLS
	}
	
	/**
	 * Is the platform Linux?
	 * 
	 * @return
	 */
	private static boolean isLinux() {
		return System.getProperty("os.name").equals("Linux"); //NON-NLS
	}
	
    /**
	 * Attempt to extract and load the specified native library.
	 * 
	 * @param library
	 * @return 
	 */
	private static boolean loadNativeLibFromTskJar(Lib library) {
		String libName = library.getLibName();
		
		// find the library in the jar file
		StringBuilder pathInJarBase = new StringBuilder();
		pathInJarBase.append("/NATIVELIBS/"); //NON-NLS
		pathInJarBase.append(getPlatform());
		pathInJarBase.append("/");
		pathInJarBase.append(libName);
		
		URL urlInJar = null;
		String libExt = null;
		for (String ext : EXTS) {
			urlInJar = SleuthkitJNI.class.getResource(pathInJarBase.toString() +  ext);
			if (urlInJar != null) {
				libExt = ext;
				break;
			}
		}
		
		if (urlInJar == null) {
			System.out.println("Library not found in jar (" + libName + ")"); //NON-NLS
			return false;
		}
		
		// copy library to temp folder and load it
		try {
			java.io.File tempFolder = new java.io.File(System.getProperty("java.io.tmpdir") + java.io.File.separator);
<<<<<<< HEAD
			java.io.File tempLibFile = new java.io.File(tempFolder + libName + libExt);
			System.out.println("Temp Folder for Libraries: " + tempFolder.toString()); //NON-NLS
=======
			java.io.File tempLibFile = new java.io.File(tempFolder + java.io.File.separator + libName + libExt);
			System.out.println("Temp Folder for Libraries: " + tempFolder.toString());
>>>>>>> 0fca3657

			// cycle through the libraries and delete them. 
			// we used to copy dlls into here. 
			// delete any than may still exist from previous installations. 
			// Dec 2013
			for (Lib l : Lib.values()) {
				String ext = getExtByPlatform();
				// try the windows version
				java.io.File f = new java.io.File(l.getLibName() + ext);
				//System.out.println(f.getName());
				if (f.exists()) {
					f.delete();
				} else {
					// try the unix version
					java.io.File fUnix = new java.io.File(l.getUnixName() + ext);
					//System.out.println(fUnix.getName());
					if (fUnix.exists()) {
						fUnix.delete();
					}
				}
			}
			
			// Delete old file
			if (tempLibFile.exists()) {
				if (tempLibFile.delete() == false) {
					System.out.println("Error deleting old native library.  Is the app already running? (" + tempLibFile.toString() + ")"); //NON-NLS
					return false;
				}
			}

			// copy it
			InputStream in = urlInJar.openStream();
			OutputStream out = new FileOutputStream(tempLibFile);

			byte[] buffer = new byte[1024];
			int length;
			while((length = in.read(buffer)) > 0) {
				out.write(buffer, 0, length);
			}
			in.close();
			out.close();
			
			// load it
			System.load(tempLibFile.getAbsolutePath());
		} catch (IOException e) {
			// Loading failed.
			System.out.println("Error loading library: " + e.getMessage()); //NON-NLS
			return false;
		} 
		return true;
	} 
	
	private static String getExtByPlatform() {
		if (isWindows()) {
			return ".dll"; //NON-NLS
		} else if (isMac()) {
			return ".dylib"; //NON-NLS
		} else {
			return ".so"; //NON-NLS
		}
	}
}<|MERGE_RESOLUTION|>--- conflicted
+++ resolved
@@ -155,14 +155,9 @@
 		
 		// copy library to temp folder and load it
 		try {
-			java.io.File tempFolder = new java.io.File(System.getProperty("java.io.tmpdir") + java.io.File.separator);
-<<<<<<< HEAD
-			java.io.File tempLibFile = new java.io.File(tempFolder + libName + libExt);
+			java.io.File tempFolder = new java.io.File(System.getProperty("java.io.tmpdir") + java.io.File.separator); //NON-NLS
+			java.io.File tempLibFile = new java.io.File(tempFolder + java.io.File.separator + libName + libExt);
 			System.out.println("Temp Folder for Libraries: " + tempFolder.toString()); //NON-NLS
-=======
-			java.io.File tempLibFile = new java.io.File(tempFolder + java.io.File.separator + libName + libExt);
-			System.out.println("Temp Folder for Libraries: " + tempFolder.toString());
->>>>>>> 0fca3657
 
 			// cycle through the libraries and delete them. 
 			// we used to copy dlls into here. 
