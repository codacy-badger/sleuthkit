--- conflicted
+++ resolved
@@ -25,13 +25,7 @@
 using std::sort;
 using std::for_each;
 
-<<<<<<< HEAD
-
-//#define TSK_SCHEMA_VER 3
-#define TSK_SCHEMA_VER 2
-=======
 #define TSK_SCHEMA_VER 4
->>>>>>> ae01ff45
 
 /**
  * Set the locations and logging object.  Must call
