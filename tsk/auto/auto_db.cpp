--- conflicted
+++ resolved
@@ -139,11 +139,7 @@
  * @param a_images Array of paths to the image parts
  * @param a_type Image type
  * @param a_ssize Size of device sector in bytes (or 0 for default)
-<<<<<<< HEAD
  * @param a_deviceId An ASCII-printable identifier for the device associated with the data source that is intended to be unique across multiple cases (e.g., a UUID).
-=======
- * @param a_dataSourceId An ASCII-printable identifier for the data source that is intended to be unique across multiple cases (e.g., a UUID)
->>>>>>> d65fae46
  * @return 0 for success, 1 for failure
  */
 uint8_t
@@ -204,7 +200,7 @@
 
     return 0;
 #else
-    return openImageUtf8(a_num, a_images, a_type, a_ssize, a_dataSourceId);
+    return openImageUtf8(a_num, a_images, a_type, a_ssize, a_deviceId);
 #endif
 }
 
