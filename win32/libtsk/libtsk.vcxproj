--- conflicted
+++ resolved
@@ -203,7 +203,6 @@
     </ClCompile>
   </ItemDefinitionGroup>
   <ItemGroup>
-<<<<<<< HEAD
     <ClCompile Include="..\..\tsk\fs\exfatfs_dent.c" />
     <ClCompile Include="..\..\tsk\fs\exfatfs.c" />
     <ClCompile Include="..\..\tsk\fs\exfatfs_meta.c" />
@@ -211,10 +210,8 @@
     <ClCompile Include="..\..\tsk\fs\fatxxfs.c" />
     <ClCompile Include="..\..\tsk\fs\fatxxfs_dent.c" />
     <ClCompile Include="..\..\tsk\fs\fatxxfs_meta.c" />
-=======
     <ClCompile Include="..\..\tsk\hashdb\hdb_base.c" />
     <ClCompile Include="..\..\tsk\hashdb\text_fmt_hdb_base.cpp" />
->>>>>>> ff3369d3
     <ClCompile Include="..\..\tsk\vs\bsd.c" />
     <ClCompile Include="..\..\tsk\vs\dos.c" />
     <ClCompile Include="..\..\tsk\vs\gpt.c" />
@@ -302,12 +299,9 @@
     <ClCompile Include="..\..\tsk\img\raw.c" />
   </ItemGroup>
   <ItemGroup>
-<<<<<<< HEAD
     <ClInclude Include="..\..\tsk\fs\tsk_exfatfs.h" />
     <ClInclude Include="..\..\tsk\fs\tsk_fatxxfs.h" />
-=======
     <ClInclude Include="..\..\tsk\hashdb\tsk_hash_info.h" />
->>>>>>> ff3369d3
     <ClInclude Include="..\..\tsk\vs\tsk_bsd.h" />
     <ClInclude Include="..\..\tsk\vs\tsk_dos.h" />
     <ClInclude Include="..\..\tsk\vs\tsk_gpt.h" />
