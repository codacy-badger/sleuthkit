--- conflicted
+++ resolved
@@ -87,13 +87,10 @@
     LDFLAGS="$LDFLAGS -L/usr/local/lib"
 fi
 
-<<<<<<< HEAD
-# Add enable/disable option
+dnl Add enable/disable option
 AC_ARG_ENABLE([java],
     [AS_HELP_STRING([--disable-java], [Do not build the java bindings or jar file])])
  
-# Checks for libraries.
-=======
 dnl Checks for libraries.
 
 
@@ -114,7 +111,6 @@
 dnl sqlite requires pthread libraries - this was copied from its configure.ac
 dnl AC_SEARCH_LIBS(pthread_create, pthread)
 dnl AC_SEARCH_LIBS(dlopen, dl)
->>>>>>> c3f624a8
 
 # Check if we should link afflib.
 AC_ARG_WITH([afflib],
@@ -181,17 +177,15 @@
 )
 AS_IF([test "x$ac_cv_lib_z_inflate" = "xyes"], [ax_zlib=yes], [ax_zlib=no])
 
-<<<<<<< HEAD
 AM_CONDITIONAL([X_ZLIB],[test "x$with_zlib" != "xno" && test "x$with_zlib" != "xyes"])
 AS_IF([test "x$with_zlib" != "xno"],
    [Z_PATH="${with_zlib}/lib"],
    [AC_MSG_NOTICE([failed to make Z_PATH])]
 )
 AC_SUBST(Z_PATH, $Z_PATH)
-=======
+
 dnl needed for sqllite
 AC_CHECK_LIB(dl, dlopen)
->>>>>>> c3f624a8
 
 dnl Check if we should link libewf.
 AC_ARG_WITH([libewf],
@@ -220,18 +214,17 @@
 )
 AS_IF([test "x$ac_cv_lib_ewf_libewf_get_version" = "xyes"], [ax_libewf=yes], [ax_libewf=no])
 
-<<<<<<< HEAD
 AM_CONDITIONAL([X_LIBEWF],[test "x$with_libewf" != "xno" && test "x$with_libewf" != "xyes"])
 AS_IF([test "x$with_libewf" != "xno"],
    [EWF_PATH="${with_libewf}/lib"],
 )
 AC_SUBST(EWF_PATH, $EWF_PATH)
    
-# sqlite requires pthread libraries - this was copied from its configure.ac
-# AC_SEARCH_LIBS(pthread_create, pthread)
+dnl sqlite requires pthread libraries - this was copied from its configure.ac
+dnl AC_SEARCH_LIBS(pthread_create, pthread)
 AC_SEARCH_LIBS(dlopen, dl)
 
-# Test for java/jni so that we can compile the java bindings
+dnl Test for java/jni so that we can compile the java bindings
 AS_IF([test "x$enable_java" != "xno"], [
     AC_PROG_JAVAC
     if test "x$JAVAC" != x; then
@@ -240,95 +233,18 @@
         do
             JNI_CPPFLAGS="$JNI_CPPFLAGS -I$JNI_INCLUDE_DIR"
         done
-        # Export the paths so that the makefile gets them
+        dnl Export the paths so that the makefile gets them
         AC_SUBST(JNI_CPPFLAGS, $JNI_CPPFLAGS)
     fi
-]) # test enable_java
-
-# Test is ant is available
+]) dnl test enable_java
+
+dnl Test is ant is available
 AC_PATH_PROG([ANT_FOUND], [ant], [])
 AM_CONDITIONAL([X_JNI],[test "x$JNI_CPPFLAGS" != x && test "x$ANT_FOUND" != x])
-=======
-dnl Test for java/jni so that we can compile the java bindings
-AC_PROG_JAVAC
-if test "x$JAVAC" != x; then
-    AX_JNI_INCLUDE_DIR
-    for JNI_INCLUDE_DIR in $JNI_INCLUDE_DIRS
-    do
-        JNI_CPPFLAGS="$JNI_CPPFLAGS -I$JNI_INCLUDE_DIR"
-    done
-    dnl Export the paths so that the makefile gets them
-    AC_SUBST(JNI_CPPFLAGS, $JNI_CPPFLAGS)
-fi
-AM_CONDITIONAL([X_JNI],[test "x$JNI_CPPFLAGS" != x])
->>>>>>> c3f624a8
 
 AS_IF([test "x$JNI_CPPFLAGS" != x], [ax_java_support=yes], [ax_java_support=no])
 
 AC_CONFIG_COMMANDS([tsk/tsk_incs.h],
-<<<<<<< HEAD
-        [
-          echo "#ifndef _TSK_INCS_H" > tsk/tsk_incs.h
-          echo "#define _TSK_INCS_H" >> tsk/tsk_incs.h
-          echo "// automatically by ./configure" >> tsk/tsk_incs.h
-          echo "// Contains the config.h data needed by programs that use libtsk" >> tsk/tsk_incs.h
-          echo "" >> tsk/tsk_incs.h
-          if test x$ac_cv_header_unistd_h = xyes; then
-            echo "#include <unistd.h>" >> tsk/tsk_incs.h
-          fi
-          if test x$ac_cv_header_inttypes_h = xyes; then
-            echo "#ifndef __STDC_FORMAT_MACROS" >> tsk/tsk_incs.h
-            echo "#define  __STDC_FORMAT_MACROS" >> tsk/tsk_incs.h
-            echo "#endif" >> tsk/tsk_incs.h
-            echo "#include <inttypes.h>" >> tsk/tsk_incs.h
-          fi
-          if test x$ac_cv_header_sys_param_h = xyes; then
-            echo "#include <sys/param.h>" >> tsk/tsk_incs.h
-          fi
-
-          if test x$ax_pthread_ok = xyes; then
-            echo "#define TSK_MULTITHREAD_LIB // set because we have pthreads" >> tsk/tsk_incs.h
-          fi
-
-          echo "" >> tsk/tsk_incs.h
-          echo "#endif" >> tsk/tsk_incs.h
-        ],
-        [
-          ac_cv_header_unistd_h=$ac_cv_header_unistd_h
-          ac_cv_header_inttypes_h=$ac_cv_header_inttypes_h
-          ac_cv_header_sys_param_h=$ac_cv_header_sys_param_h
-          ax_pthread_ok=$ax_pthread_ok
-        ])
-
-
-AC_CONFIG_FILES([Makefile
-                 tsk/Makefile
-                 tsk/base/Makefile
-                 tsk/img/Makefile
-                 tsk/vs/Makefile
-                 tsk/fs/Makefile
-                 tsk/hashdb/Makefile
-                 tsk/auto/Makefile
-                 tools/Makefile
-                 tools/imgtools/Makefile
-                 tools/vstools/Makefile
-                 tools/fstools/Makefile
-                 tools/hashtools/Makefile
-                 tools/srchtools/Makefile
-                 tools/autotools/Makefile
-                 tools/sorter/Makefile
-                 tools/timeline/Makefile
-                 tools/fiwalk/Makefile
-                 tools/fiwalk/src/Makefile
-                 tools/fiwalk/plugins/Makefile
-                 tests/Makefile
-                 samples/Makefile
-                 man/Makefile
-		 bindings/java/Makefile
-                 bindings/java/jni/Makefile
-                 unit_tests/Makefile
-                 unit_tests/base/Makefile])
-=======
     [echo "#ifndef _TSK_INCS_H" > tsk/tsk_incs.h
     echo "#define _TSK_INCS_H" >> tsk/tsk_incs.h
     echo "// automatically by ./configure" >> tsk/tsk_incs.h
@@ -384,11 +300,11 @@
     tests/Makefile
     samples/Makefile
     man/Makefile
+    bindings/java/Makefile 
     bindings/java/jni/Makefile
     unit_tests/Makefile
     unit_tests/base/Makefile])
 
->>>>>>> c3f624a8
 AC_OUTPUT
 
 dnl Print a summary
